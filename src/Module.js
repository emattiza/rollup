import { parse } from 'acorn';
import MagicString from 'magic-string';
import { locate } from 'locate-character';
import { timeStart, timeEnd } from './utils/flushTime.js';
import { assign, blank, keys } from './utils/object.js';
import { basename, extname } from './utils/path.js';
import { makeLegal } from './utils/identifierHelpers.js';
import getCodeFrame from './utils/getCodeFrame.js';
import { SOURCEMAPPING_URL_RE } from './utils/sourceMappingURL.js';
import error from './utils/error.js';
import relativeId from './utils/relativeId.js';
import { SyntheticNamespaceDeclaration } from './Declaration.js';
import extractNames from './ast/utils/extractNames.js';
import enhance from './ast/enhance.js';
import clone from './ast/clone.js';
import ModuleScope from './ast/scopes/ModuleScope.js';

function tryParse ( module, acornOptions ) {
	try {
		return parse( module.code, assign( {
			ecmaVersion: 8,
			sourceType: 'module',
			onComment: ( block, text, start, end ) => module.comments.push( { block, text, start, end } ),
			preserveParens: false
		}, acornOptions ) );
	} catch ( err ) {
		module.error( {
			code: 'PARSE_ERROR',
			message: err.message.replace( / \(\d+:\d+\)$/, '' )
		}, err.pos );
	}
}

export default class Module {
	constructor ( { id, code, originalCode, originalSourceMap, ast, sourceMapChain, resolvedIds, resolvedExternalIds, bundle } ) {
		this.code = code;
		this.id = id;
		this.bundle = bundle;
		this.originalCode = originalCode;
		this.originalSourceMap = originalSourceMap;
		this.sourceMapChain = sourceMapChain;

		this.comments = [];

		timeStart( 'ast' );

		if ( ast ) {
			// prevent mutating the provided AST, as it may be reused on
			// subsequent incremental rebuilds
			this.ast = clone( ast );
			this.astClone = ast;
		} else {
			this.ast = tryParse( this, bundle.acornOptions ); // TODO what happens to comments if AST is provided?
			this.astClone = clone( this.ast );
		}

		timeEnd( 'ast' );

		this.excludeFromSourcemap = /\0/.test( id );
		this.context = bundle.getModuleContext( id );

		// all dependencies
		this.sources = [];
		this.dependencies = [];
		this.resolvedIds = resolvedIds || blank();
		this.resolvedExternalIds = resolvedExternalIds || blank();

		// imports and exports, indexed by local name
		this.imports = blank();
		this.exports = blank();
		this.exportsAll = blank();
		this.reexports = blank();

		this.exportAllSources = [];
		this.exportAllModules = null;

		// By default, `id` is the filename. Custom resolvers and loaders
		// can change that, but it makes sense to use it for the source filename
		this.magicString = new MagicString( code, {
			filename: this.excludeFromSourcemap ? null : id, // don't include plugin helpers in sourcemap
			indentExclusionRanges: []
		} );

		// remove existing sourceMappingURL comments
		this.comments = this.comments.filter( comment => {
			//only one line comment can contain source maps
			const isSourceMapComment = !comment.block && SOURCEMAPPING_URL_RE.test( comment.text );
			if ( isSourceMapComment ) {
				this.magicString.remove( comment.start, comment.end );
			}
			return !isSourceMapComment;
		} );

		this.declarations = blank();
		this.type = 'Module'; // TODO only necessary so that Scope knows this should be treated as a function scope... messy
		this.scope = new ModuleScope( this );

		timeStart( 'analyse' );

		this.analyse();

		timeEnd( 'analyse' );

		this.strongDependencies = [];
	}

	addExport ( node ) {
		const source = node.source && node.source.value;

		// export { name } from './other.js'
		if ( source ) {
			if ( !~this.sources.indexOf( source ) ) this.sources.push( source );

			if ( node.type === 'ExportAllDeclaration' ) {
				// Store `export * from '...'` statements in an array of delegates.
				// When an unknown import is encountered, we see if one of them can satisfy it.
				this.exportAllSources.push( source );
			}

			else {
				node.specifiers.forEach( specifier => {
					const name = specifier.exported.name;

					if ( this.exports[ name ] || this.reexports[ name ] ) {
						this.error( {
							code: 'DUPLICATE_EXPORT',
							message: `A module cannot have multiple exports with the same name ('${name}')`
						}, specifier.start );
					}

					this.reexports[ name ] = {
						start: specifier.start,
						source,
						localName: specifier.local.name,
						module: null // filled in later
					};
				} );
			}
		}

		// export default function foo () {}
		// export default foo;
		// export default 42;
		else if ( node.type === 'ExportDefaultDeclaration' ) {
			const identifier = ( node.declaration.id && node.declaration.id.name ) || node.declaration.name;

			if ( this.exports.default ) {
				this.error( {
					code: 'DUPLICATE_EXPORT',
					message: `A module can only have one default export`
				}, node.start );
			}

			this.exports.default = {
				localName: 'default',
				identifier
			};

			// create a synthetic declaration
			//this.declarations.default = new SyntheticDefaultDeclaration( node, identifier || this.basename() );
		}

		// export var { foo, bar } = ...
		// export var foo = 42;
		// export var a = 1, b = 2, c = 3;
		// export function foo () {}
		else if ( node.declaration ) {
			const declaration = node.declaration;

			if ( declaration.type === 'VariableDeclaration' ) {
				declaration.declarations.forEach( decl => {
					extractNames( decl.id ).forEach( localName => {
						this.exports[ localName ] = { localName };
					} );
				} );
			} else {
				// export function foo () {}
				const localName = declaration.id.name;
				this.exports[ localName ] = { localName };
			}
		}

		// export { foo, bar, baz }
<<<<<<< HEAD
		else {
			if ( node.specifiers.length ) {
				node.specifiers.forEach( specifier => {
					const localName = specifier.local.name;
					const exportedName = specifier.exported.name;

					if ( this.exports[ exportedName ] || this.reexports[ exportedName ] ) {
						this.error( {
							code: 'DUPLICATE_EXPORT',
							message: `A module cannot have multiple exports with the same name ('${exportedName}')`
						}, specifier.start );
					}

					this.exports[ exportedName ] = { localName };
				} );
			} else {
				// TODO is this really necessary? `export {}` is valid JS, and
				// might be used as a hint that this is indeed a module
				this.warn( {
					code: 'EMPTY_EXPORT',
					message: `Empty export declaration`
				}, node.start );
			}
=======
		else if ( node.specifiers.length ) {
			node.specifiers.forEach( specifier => {
				const localName = specifier.local.name;
				const exportedName = specifier.exported.name;

				if ( this.exports[ exportedName ] || this.reexports[ exportedName ] ) {
					this.error({
						code: 'DUPLICATE_EXPORT',
						message: `A module cannot have multiple exports with the same name ('${exportedName}')`
					}, specifier.start );
				}

				this.exports[ exportedName ] = { localName };
			});
>>>>>>> bfeea438
		}
	}

	addImport ( node ) {
		const source = node.source.value;

		if ( !~this.sources.indexOf( source ) ) this.sources.push( source );

		node.specifiers.forEach( specifier => {
			const localName = specifier.local.name;

			if ( this.imports[ localName ] ) {
				this.error( {
					code: 'DUPLICATE_IMPORT',
					message: `Duplicated import '${localName}'`
				}, specifier.start );
			}

			const isDefault = specifier.type === 'ImportDefaultSpecifier';
			const isNamespace = specifier.type === 'ImportNamespaceSpecifier';

			const name = isDefault ? 'default' : isNamespace ? '*' : specifier.imported.name;
			this.imports[ localName ] = { source, specifier, name, module: null };
		} );
	}

	analyse () {
		enhance( this.ast, this, this.comments );

		// discover this module's imports and exports
		let lastNode;

		for ( const node of this.ast.body ) {
			if ( node.isImportDeclaration ) {
				this.addImport( node );
			} else if ( node.isExportDeclaration ) {
				this.addExport( node );
			}

			if ( lastNode ) lastNode.next = node.leadingCommentStart || node.start;
			lastNode = node;
		}
	}

	basename () {
		const base = basename( this.id );
		const ext = extname( this.id );

		return makeLegal( ext ? base.slice( 0, -ext.length ) : base );
	}

	bindImportSpecifiers () {
		[ this.imports, this.reexports ].forEach( specifiers => {
			keys( specifiers ).forEach( name => {
				const specifier = specifiers[ name ];

				const id = this.resolvedIds[ specifier.source ] || this.resolvedExternalIds[ specifier.source ];
				specifier.module = this.bundle.moduleById.get( id );
			} );
		} );

		this.exportAllModules = this.exportAllSources.map( source => {
			const id = this.resolvedIds[ source ] || this.resolvedExternalIds[ source ];
			return this.bundle.moduleById.get( id );
		} );

		this.sources.forEach( source => {
			const id = this.resolvedIds[ source ];

			if ( id ) {
				const module = this.bundle.moduleById.get( id );
				this.dependencies.push( module );
			}
		} );
	}

	bindReferences () {
		for ( const node of this.ast.body ) {
			node.bind();
		}

		// if ( this.declarations.default ) {
		// 	if ( this.exports.default.identifier ) {
		// 		const declaration = this.trace( this.exports.default.identifier );
		// 		if ( declaration ) this.declarations.default.bind( declaration );
		// 	}
		// }
	}

	error ( props, pos ) {
		if ( pos !== undefined ) {
			props.pos = pos;

			const { line, column } = locate( this.code, pos, { offsetLine: 1 } ); // TODO trace sourcemaps

			props.loc = { file: this.id, line, column };
			props.frame = getCodeFrame( this.code, line, column );
		}

		error( props );
	}

	findParent () {
		// TODO what does it mean if we're here?
		return null;
	}

	getExports () {
		const exports = blank();

		keys( this.exports ).forEach( name => {
			exports[ name ] = true;
		} );

		keys( this.reexports ).forEach( name => {
			exports[ name ] = true;
		} );

		this.exportAllModules.forEach( module => {
			if ( module.isExternal ) {
				exports[ `*${module.id}` ] = true;
				return;
			}

			module.getExports().forEach( name => {
				if ( name !== 'default' ) exports[ name ] = true;
			} );
		} );

		return keys( exports );
	}

	namespace () {
		if ( !this.declarations[ '*' ] ) {
			this.declarations[ '*' ] = new SyntheticNamespaceDeclaration( this );
		}

		return this.declarations[ '*' ];
	}

	render ( es, legacy ) {
		const magicString = this.magicString.clone();

		for ( const node of this.ast.body ) {
			node.render( magicString, es );
		}

		if ( this.namespace().needsNamespaceBlock ) {
			magicString.append( '\n\n' + this.namespace().renderBlock( es, legacy, '\t' ) ); // TODO use correct indentation
		}

		return magicString.trim();
	}

	run () {
		for ( const node of this.ast.body ) {
			if ( node.hasEffects() ) {
				node.run();
			}
		}
	}

	toJSON () {
		return {
			id: this.id,
			dependencies: this.dependencies.map( module => module.id ),
			code: this.code,
			originalCode: this.originalCode,
			originalSourceMap: this.originalSourceMap,
			ast: this.astClone,
			sourceMapChain: this.sourceMapChain,
			resolvedIds: this.resolvedIds,
			resolvedExternalIds: this.resolvedExternalIds
		};
	}

	trace ( name ) {
		// TODO this is slightly circular
		if ( name in this.scope.declarations ) {
			return this.scope.declarations[ name ];
		}

		if ( name in this.imports ) {
			const importDeclaration = this.imports[ name ];
			const otherModule = importDeclaration.module;

			if ( importDeclaration.name === '*' && !otherModule.isExternal ) {
				return otherModule.namespace();
			}

			const declaration = otherModule.traceExport( importDeclaration.name );

			if ( !declaration ) {
				this.error( {
					code: 'MISSING_EXPORT',
					message: `'${importDeclaration.name}' is not exported by ${relativeId( otherModule.id )}`,
					url: `https://github.com/rollup/rollup/wiki/Troubleshooting#name-is-not-exported-by-module`
				}, importDeclaration.specifier.start );
			}

			return declaration;
		}

		return null;
	}

	traceExport ( name ) {
		// export * from 'external'
		if ( name[ 0 ] === '*' ) {
			const module = this.bundle.moduleById.get( name.slice( 1 ) );
			return module.traceExport( '*' );
		}

		// export { foo } from './other.js'
		const reexportDeclaration = this.reexports[ name ];
		if ( reexportDeclaration ) {
			const declaration = reexportDeclaration.module.traceExport( reexportDeclaration.localName );

			if ( !declaration ) {
				this.error( {
					code: 'MISSING_EXPORT',
					message: `'${reexportDeclaration.localName}' is not exported by ${relativeId( reexportDeclaration.module.id )}`,
					url: `https://github.com/rollup/rollup/wiki/Troubleshooting#name-is-not-exported-by-module`
				}, reexportDeclaration.start );
			}

			return declaration;
		}

		const exportDeclaration = this.exports[ name ];
		if ( exportDeclaration ) {
			const name = exportDeclaration.localName;
			const declaration = this.trace( name );

			return declaration || this.bundle.scope.findDeclaration( name );
		}

		if ( name === 'default' ) return;

		for ( let i = 0; i < this.exportAllModules.length; i += 1 ) {
			const module = this.exportAllModules[ i ];
			const declaration = module.traceExport( name );

			if ( declaration ) return declaration;
		}
	}

	warn ( warning, pos ) {
		if ( pos !== undefined ) {
			warning.pos = pos;

			const { line, column } = locate( this.code, pos, { offsetLine: 1 } ); // TODO trace sourcemaps

			warning.loc = { file: this.id, line, column };
			warning.frame = getCodeFrame( this.code, line, column );
		}

		warning.id = this.id;
		this.bundle.warn( warning );
	}
}<|MERGE_RESOLUTION|>--- conflicted
+++ resolved
@@ -181,32 +181,7 @@
 		}
 
 		// export { foo, bar, baz }
-<<<<<<< HEAD
 		else {
-			if ( node.specifiers.length ) {
-				node.specifiers.forEach( specifier => {
-					const localName = specifier.local.name;
-					const exportedName = specifier.exported.name;
-
-					if ( this.exports[ exportedName ] || this.reexports[ exportedName ] ) {
-						this.error( {
-							code: 'DUPLICATE_EXPORT',
-							message: `A module cannot have multiple exports with the same name ('${exportedName}')`
-						}, specifier.start );
-					}
-
-					this.exports[ exportedName ] = { localName };
-				} );
-			} else {
-				// TODO is this really necessary? `export {}` is valid JS, and
-				// might be used as a hint that this is indeed a module
-				this.warn( {
-					code: 'EMPTY_EXPORT',
-					message: `Empty export declaration`
-				}, node.start );
-			}
-=======
-		else if ( node.specifiers.length ) {
 			node.specifiers.forEach( specifier => {
 				const localName = specifier.local.name;
 				const exportedName = specifier.exported.name;
@@ -220,7 +195,6 @@
 
 				this.exports[ exportedName ] = { localName };
 			});
->>>>>>> bfeea438
 		}
 	}
 
